--- conflicted
+++ resolved
@@ -1,481 +1,472 @@
-import 'dart:typed_data';
-
-<<<<<<< HEAD
-import 'encryption.dart';
-
-class Uint8ListEquality {
-  static bool equals(Uint8List mac, Uint8List computedMac) {
-    if (mac.length != computedMac.length) {
-      return false;
-=======
-// From https://github.com/kokke/tiny-AES-c
-
-class AesDecrypt {
-  static const aes128 = 0;
-  static const aes192 = 1;
-  static const aes256 = 2;
-
-  int mode;
-  Uint8List key;
-
-  final Uint8List _roundKey;
-  final _iv = Uint8List(16);
-  Uint8List? iv;
-
-  AesDecrypt(this.key, {this.mode = aes256})
-      : _roundKey = Uint8List(_expSize[mode]) {
-    _keyExpansion(_roundKey, key);
-  }
-
-  // Symmetrical operation: same function for encrypting as for decrypting.
-  // Note any IV/nonce should never be reused with the same key
-  void decryptCrt(Uint8List buffer) {
-    final length = buffer.length;
-    _iv.fillRange(0, _iv.length, 0);
-
-    for (int i = 0, bi = _aesBlockLen; i < length; ++i, ++bi) {
-      // we need to regen xor compliment in buffer
-      if (bi == _aesBlockLen) {
-        _buffer.setAll(0, _iv);
-        _cipher(_buffer, _roundKey);
-
-        for (bi = _aesBlockLen - 1; bi >= 0; --bi) {
-          if (_iv[bi] == 255) {
-            _iv[bi] = 0;
-            continue;
-          }
-          _iv[bi]++;
-          break;
-        }
-        bi = 0;
-      }
-
-      buffer[i] = buffer[i] ^ _buffer[bi];
->>>>>>> 3353fbd8
-    }
-  }
-
-  void _cipher(Uint8List state, Uint8List roundKey) {
-    _addRoundKey(0, state, roundKey);
-    for (int round = 1;; ++round) {
-      _subBytes(state);
-      _shiftRows(state);
-      if (round == _nR[mode]) {
-        break;
-      }
-      _mixColumns(state);
-      _addRoundKey(round, state, roundKey);
-    }
-    _addRoundKey(_nR[mode], state, roundKey);
-  }
-
-  void _mixColumns(Uint8List state) {
-    for (int i = 0, k = 0; i < 4; ++i, k += 4) {
-      final t = state[k];
-      final tmp = state[k] ^ state[k + 1] ^ state[k + 2] ^ state[k + 3];
-      var tm = state[k] ^ state[k + 1];
-      tm = _xtime(tm);
-      state[k] ^= tm ^ tmp;
-      tm = state[k + 1] ^ state[k + 2];
-      tm = _xtime(tm);
-      state[k + 1] ^= tm ^ tmp;
-      tm = state[k + 2] ^ state[k + 3];
-      tm = _xtime(tm);
-      state[k + 2] ^= tm ^ tmp;
-      tm = state[k + 3] ^ t;
-      tm = _xtime(tm);
-      state[k + 3] ^= tm ^ tmp;
-    }
-  }
-
-  int _xtime(int x) => (x << 1) ^ (((x >> 7) & 1) * 0x1b);
-
-  void _subBytes(Uint8List state) {
-    for (int i = 0; i < 16; ++i) {
-      state[i] = _sbox[state[i]];
-    }
-  }
-
-  void _shiftRows(Uint8List state) {
-    var temp = state[1];
-    state[1] = state[4 + 1];
-    state[4 + 1] = state[8 + 1];
-    state[8 + 1] = state[12 + 1];
-    state[12 + 1] = temp;
-
-    // Rotate second row 2 columns to left
-    temp = state[2];
-    state[2] = state[8 + 2];
-    state[8 + 2] = temp;
-
-    temp = state[4 + 2];
-    state[4 + 2] = state[12 + 2];
-    state[12 + 2] = temp;
-
-    // Rotate third row 3 columns to left
-    temp = state[3];
-    state[3] = state[12 + 3];
-    state[12 + 3] = state[8 + 3];
-    state[8 + 3] = state[4 + 3];
-    state[4 + 3] = temp;
-  }
-
-  void _addRoundKey(int round, Uint8List state, Uint8List roundKey) {
-    for (int i = 0, k = 0; i < 4; ++i) {
-      for (int j = 0; j < 4; ++j, ++k) {
-        state[k] ^= roundKey[(round * _nB * 4) + (i * _nB) + j];
-      }
-    }
-  }
-
-  // This function produces Nb(Nr+1) round keys. The round keys are used in
-  // each round to decrypt the states.
-  void _keyExpansion(Uint8List roundKey, Uint8List key) {
-    final tempA = [0, 0, 0, 0];
-    for (int i = 0; i < _nK[mode]; ++i) {
-      roundKey[(i * 4) + 0] = key[(i * 4) + 0];
-      roundKey[(i * 4) + 1] = key[(i * 4) + 1];
-      roundKey[(i * 4) + 2] = key[(i * 4) + 2];
-      roundKey[(i * 4) + 3] = key[(i * 4) + 3];
-    }
-
-    // All other round keys are found from the previous round keys.
-    for (var i = _nK[mode]; i < _nB * (_nR[mode] + 1); ++i) {
-      {
-        final k = (i - 1) * 4;
-        tempA[0] = roundKey[k + 0];
-        tempA[1] = roundKey[k + 1];
-        tempA[2] = roundKey[k + 2];
-        tempA[3] = roundKey[k + 3];
-      }
-
-      if (i % _nK[mode] == 0) {
-        // This function shifts the 4 bytes in a word to the left once.
-        // [a0,a1,a2,a3] becomes [a1,a2,a3,a0]
-
-        // Function RotWord()
-        {
-          final u8tmp = tempA[0];
-          tempA[0] = tempA[1];
-          tempA[1] = tempA[2];
-          tempA[2] = tempA[3];
-          tempA[3] = u8tmp;
-        }
-
-        // SubWord() is a function that takes a four-byte input word and
-        // applies the S-box to each of the four bytes to produce an output
-        // word.
-
-        // Function Subword()
-        {
-          tempA[0] = _sbox[tempA[0]];
-          tempA[1] = _sbox[tempA[1]];
-          tempA[2] = _sbox[tempA[2]];
-          tempA[3] = _sbox[tempA[3]];
-        }
-
-        tempA[0] = tempA[0] ^ _rcon[i ~/ _nK[mode]];
-      }
-      if (mode == aes256) {
-        if (i % _nK[mode] == 4) {
-          // Function Subword()
-          {
-            tempA[0] = _sbox[tempA[0]];
-            tempA[1] = _sbox[tempA[1]];
-            tempA[2] = _sbox[tempA[2]];
-            tempA[3] = _sbox[tempA[3]];
-          }
-        }
-      }
-      final j = i * 4;
-      final k = (i - _nK[mode]) * 4;
-      roundKey[j + 0] = roundKey[k + 0] ^ tempA[0];
-      roundKey[j + 1] = roundKey[k + 1] ^ tempA[1];
-      roundKey[j + 2] = roundKey[k + 2] ^ tempA[2];
-      roundKey[j + 3] = roundKey[k + 3] ^ tempA[3];
-    }
-  }
-
-  static const _aesBlockLen = 16;
-  final _buffer = Uint8List(_aesBlockLen);
-
-  //static const _keyLen = [ 16, 24, 32 ];
-  static const _expSize = [176, 208, 240];
-
-  static const _nB = 4;
-  static const _nK = [4, 6, 8];
-  static const _nR = [10, 12, 14];
-
-  static const _sbox = [
-    0x63,
-    0x7c,
-    0x77,
-    0x7b,
-    0xf2,
-    0x6b,
-    0x6f,
-    0xc5,
-    0x30,
-    0x01,
-    0x67,
-    0x2b,
-    0xfe,
-    0xd7,
-    0xab,
-    0x76,
-    0xca,
-    0x82,
-    0xc9,
-    0x7d,
-    0xfa,
-    0x59,
-    0x47,
-    0xf0,
-    0xad,
-    0xd4,
-    0xa2,
-    0xaf,
-    0x9c,
-    0xa4,
-    0x72,
-    0xc0,
-    0xb7,
-    0xfd,
-    0x93,
-    0x26,
-    0x36,
-    0x3f,
-    0xf7,
-    0xcc,
-    0x34,
-    0xa5,
-    0xe5,
-    0xf1,
-    0x71,
-    0xd8,
-    0x31,
-    0x15,
-    0x04,
-    0xc7,
-    0x23,
-    0xc3,
-    0x18,
-    0x96,
-    0x05,
-    0x9a,
-    0x07,
-    0x12,
-    0x80,
-    0xe2,
-    0xeb,
-    0x27,
-    0xb2,
-    0x75,
-    0x09,
-    0x83,
-    0x2c,
-    0x1a,
-    0x1b,
-    0x6e,
-    0x5a,
-    0xa0,
-    0x52,
-    0x3b,
-    0xd6,
-    0xb3,
-    0x29,
-    0xe3,
-    0x2f,
-    0x84,
-    0x53,
-    0xd1,
-    0x00,
-    0xed,
-    0x20,
-    0xfc,
-    0xb1,
-    0x5b,
-    0x6a,
-    0xcb,
-    0xbe,
-    0x39,
-    0x4a,
-    0x4c,
-    0x58,
-    0xcf,
-    0xd0,
-    0xef,
-    0xaa,
-    0xfb,
-    0x43,
-    0x4d,
-    0x33,
-    0x85,
-    0x45,
-    0xf9,
-    0x02,
-    0x7f,
-    0x50,
-    0x3c,
-    0x9f,
-    0xa8,
-    0x51,
-    0xa3,
-    0x40,
-    0x8f,
-    0x92,
-    0x9d,
-    0x38,
-    0xf5,
-    0xbc,
-    0xb6,
-    0xda,
-    0x21,
-    0x10,
-    0xff,
-    0xf3,
-    0xd2,
-    0xcd,
-    0x0c,
-    0x13,
-    0xec,
-    0x5f,
-    0x97,
-    0x44,
-    0x17,
-    0xc4,
-    0xa7,
-    0x7e,
-    0x3d,
-    0x64,
-    0x5d,
-    0x19,
-    0x73,
-    0x60,
-    0x81,
-    0x4f,
-    0xdc,
-    0x22,
-    0x2a,
-    0x90,
-    0x88,
-    0x46,
-    0xee,
-    0xb8,
-    0x14,
-    0xde,
-    0x5e,
-    0x0b,
-    0xdb,
-    0xe0,
-    0x32,
-    0x3a,
-    0x0a,
-    0x49,
-    0x06,
-    0x24,
-    0x5c,
-    0xc2,
-    0xd3,
-    0xac,
-    0x62,
-    0x91,
-    0x95,
-    0xe4,
-    0x79,
-    0xe7,
-    0xc8,
-    0x37,
-    0x6d,
-    0x8d,
-    0xd5,
-    0x4e,
-    0xa9,
-    0x6c,
-    0x56,
-    0xf4,
-    0xea,
-    0x65,
-    0x7a,
-    0xae,
-    0x08,
-    0xba,
-    0x78,
-    0x25,
-    0x2e,
-    0x1c,
-    0xa6,
-    0xb4,
-    0xc6,
-    0xe8,
-    0xdd,
-    0x74,
-    0x1f,
-    0x4b,
-    0xbd,
-    0x8b,
-    0x8a,
-    0x70,
-    0x3e,
-    0xb5,
-    0x66,
-    0x48,
-    0x03,
-    0xf6,
-    0x0e,
-    0x61,
-    0x35,
-    0x57,
-    0xb9,
-    0x86,
-    0xc1,
-    0x1d,
-    0x9e,
-    0xe1,
-    0xf8,
-    0x98,
-    0x11,
-    0x69,
-    0xd9,
-    0x8e,
-    0x94,
-    0x9b,
-    0x1e,
-    0x87,
-    0xe9,
-    0xce,
-    0x55,
-    0x28,
-    0xdf,
-    0x8c,
-    0xa1,
-    0x89,
-    0x0d,
-    0xbf,
-    0xe6,
-    0x42,
-    0x68,
-    0x41,
-    0x99,
-    0x2d,
-    0x0f,
-    0xb0,
-    0x54,
-    0xbb,
-    0x16
-  ];
-
-  static const _rcon = [
-    0x8d,
-    0x01,
-    0x02,
-    0x04,
-    0x08,
-    0x10,
-    0x20,
-    0x40,
-    0x80,
-    0x1b,
-    0x36
-  ];
-}
+import 'dart:typed_data';
+
+// From https://github.com/kokke/tiny-AES-c
+
+class AesDecrypt {
+  static const aes128 = 0;
+  static const aes192 = 1;
+  static const aes256 = 2;
+
+  int mode;
+  Uint8List key;
+
+  final Uint8List _roundKey;
+  final _iv = Uint8List(16);
+  Uint8List? iv;
+
+  AesDecrypt(this.key, {this.mode = aes256})
+      : _roundKey = Uint8List(_expSize[mode]) {
+    _keyExpansion(_roundKey, key);
+  }
+
+  // Symmetrical operation: same function for encrypting as for decrypting.
+  // Note any IV/nonce should never be reused with the same key
+  void decryptCrt(Uint8List buffer) {
+    final length = buffer.length;
+    _iv.fillRange(0, _iv.length, 0);
+
+    for (int i = 0, bi = _aesBlockLen; i < length; ++i, ++bi) {
+      // we need to regen xor compliment in buffer
+      if (bi == _aesBlockLen) {
+        _buffer.setAll(0, _iv);
+        _cipher(_buffer, _roundKey);
+
+        for (bi = _aesBlockLen - 1; bi >= 0; --bi) {
+          if (_iv[bi] == 255) {
+            _iv[bi] = 0;
+            continue;
+          }
+          _iv[bi]++;
+          break;
+        }
+        bi = 0;
+      }
+
+      buffer[i] = buffer[i] ^ _buffer[bi];
+    }
+  }
+
+  void _cipher(Uint8List state, Uint8List roundKey) {
+    _addRoundKey(0, state, roundKey);
+    for (int round = 1;; ++round) {
+      _subBytes(state);
+      _shiftRows(state);
+      if (round == _nR[mode]) {
+        break;
+      }
+      _mixColumns(state);
+      _addRoundKey(round, state, roundKey);
+    }
+    _addRoundKey(_nR[mode], state, roundKey);
+  }
+
+  void _mixColumns(Uint8List state) {
+    for (int i = 0, k = 0; i < 4; ++i, k += 4) {
+      final t = state[k];
+      final tmp = state[k] ^ state[k + 1] ^ state[k + 2] ^ state[k + 3];
+      var tm = state[k] ^ state[k + 1];
+      tm = _xtime(tm);
+      state[k] ^= tm ^ tmp;
+      tm = state[k + 1] ^ state[k + 2];
+      tm = _xtime(tm);
+      state[k + 1] ^= tm ^ tmp;
+      tm = state[k + 2] ^ state[k + 3];
+      tm = _xtime(tm);
+      state[k + 2] ^= tm ^ tmp;
+      tm = state[k + 3] ^ t;
+      tm = _xtime(tm);
+      state[k + 3] ^= tm ^ tmp;
+    }
+  }
+
+  int _xtime(int x) => (x << 1) ^ (((x >> 7) & 1) * 0x1b);
+
+  void _subBytes(Uint8List state) {
+    for (int i = 0; i < 16; ++i) {
+      state[i] = _sbox[state[i]];
+    }
+  }
+
+  void _shiftRows(Uint8List state) {
+    var temp = state[1];
+    state[1] = state[4 + 1];
+    state[4 + 1] = state[8 + 1];
+    state[8 + 1] = state[12 + 1];
+    state[12 + 1] = temp;
+
+    // Rotate second row 2 columns to left
+    temp = state[2];
+    state[2] = state[8 + 2];
+    state[8 + 2] = temp;
+
+    temp = state[4 + 2];
+    state[4 + 2] = state[12 + 2];
+    state[12 + 2] = temp;
+
+    // Rotate third row 3 columns to left
+    temp = state[3];
+    state[3] = state[12 + 3];
+    state[12 + 3] = state[8 + 3];
+    state[8 + 3] = state[4 + 3];
+    state[4 + 3] = temp;
+  }
+
+  void _addRoundKey(int round, Uint8List state, Uint8List roundKey) {
+    for (int i = 0, k = 0; i < 4; ++i) {
+      for (int j = 0; j < 4; ++j, ++k) {
+        state[k] ^= roundKey[(round * _nB * 4) + (i * _nB) + j];
+      }
+    }
+  }
+
+  // This function produces Nb(Nr+1) round keys. The round keys are used in
+  // each round to decrypt the states.
+  void _keyExpansion(Uint8List roundKey, Uint8List key) {
+    final tempA = [0, 0, 0, 0];
+    for (int i = 0; i < _nK[mode]; ++i) {
+      roundKey[(i * 4) + 0] = key[(i * 4) + 0];
+      roundKey[(i * 4) + 1] = key[(i * 4) + 1];
+      roundKey[(i * 4) + 2] = key[(i * 4) + 2];
+      roundKey[(i * 4) + 3] = key[(i * 4) + 3];
+    }
+
+    // All other round keys are found from the previous round keys.
+    for (var i = _nK[mode]; i < _nB * (_nR[mode] + 1); ++i) {
+      {
+        final k = (i - 1) * 4;
+        tempA[0] = roundKey[k + 0];
+        tempA[1] = roundKey[k + 1];
+        tempA[2] = roundKey[k + 2];
+        tempA[3] = roundKey[k + 3];
+      }
+
+      if (i % _nK[mode] == 0) {
+        // This function shifts the 4 bytes in a word to the left once.
+        // [a0,a1,a2,a3] becomes [a1,a2,a3,a0]
+
+        // Function RotWord()
+        {
+          final u8tmp = tempA[0];
+          tempA[0] = tempA[1];
+          tempA[1] = tempA[2];
+          tempA[2] = tempA[3];
+          tempA[3] = u8tmp;
+        }
+
+        // SubWord() is a function that takes a four-byte input word and
+        // applies the S-box to each of the four bytes to produce an output
+        // word.
+
+        // Function Subword()
+        {
+          tempA[0] = _sbox[tempA[0]];
+          tempA[1] = _sbox[tempA[1]];
+          tempA[2] = _sbox[tempA[2]];
+          tempA[3] = _sbox[tempA[3]];
+        }
+
+        tempA[0] = tempA[0] ^ _rcon[i ~/ _nK[mode]];
+      }
+      if (mode == aes256) {
+        if (i % _nK[mode] == 4) {
+          // Function Subword()
+          {
+            tempA[0] = _sbox[tempA[0]];
+            tempA[1] = _sbox[tempA[1]];
+            tempA[2] = _sbox[tempA[2]];
+            tempA[3] = _sbox[tempA[3]];
+          }
+        }
+      }
+      final j = i * 4;
+      final k = (i - _nK[mode]) * 4;
+      roundKey[j + 0] = roundKey[k + 0] ^ tempA[0];
+      roundKey[j + 1] = roundKey[k + 1] ^ tempA[1];
+      roundKey[j + 2] = roundKey[k + 2] ^ tempA[2];
+      roundKey[j + 3] = roundKey[k + 3] ^ tempA[3];
+    }
+  }
+
+  static const _aesBlockLen = 16;
+  final _buffer = Uint8List(_aesBlockLen);
+
+  //static const _keyLen = [ 16, 24, 32 ];
+  static const _expSize = [176, 208, 240];
+
+  static const _nB = 4;
+  static const _nK = [4, 6, 8];
+  static const _nR = [10, 12, 14];
+
+  static const _sbox = [
+    0x63,
+    0x7c,
+    0x77,
+    0x7b,
+    0xf2,
+    0x6b,
+    0x6f,
+    0xc5,
+    0x30,
+    0x01,
+    0x67,
+    0x2b,
+    0xfe,
+    0xd7,
+    0xab,
+    0x76,
+    0xca,
+    0x82,
+    0xc9,
+    0x7d,
+    0xfa,
+    0x59,
+    0x47,
+    0xf0,
+    0xad,
+    0xd4,
+    0xa2,
+    0xaf,
+    0x9c,
+    0xa4,
+    0x72,
+    0xc0,
+    0xb7,
+    0xfd,
+    0x93,
+    0x26,
+    0x36,
+    0x3f,
+    0xf7,
+    0xcc,
+    0x34,
+    0xa5,
+    0xe5,
+    0xf1,
+    0x71,
+    0xd8,
+    0x31,
+    0x15,
+    0x04,
+    0xc7,
+    0x23,
+    0xc3,
+    0x18,
+    0x96,
+    0x05,
+    0x9a,
+    0x07,
+    0x12,
+    0x80,
+    0xe2,
+    0xeb,
+    0x27,
+    0xb2,
+    0x75,
+    0x09,
+    0x83,
+    0x2c,
+    0x1a,
+    0x1b,
+    0x6e,
+    0x5a,
+    0xa0,
+    0x52,
+    0x3b,
+    0xd6,
+    0xb3,
+    0x29,
+    0xe3,
+    0x2f,
+    0x84,
+    0x53,
+    0xd1,
+    0x00,
+    0xed,
+    0x20,
+    0xfc,
+    0xb1,
+    0x5b,
+    0x6a,
+    0xcb,
+    0xbe,
+    0x39,
+    0x4a,
+    0x4c,
+    0x58,
+    0xcf,
+    0xd0,
+    0xef,
+    0xaa,
+    0xfb,
+    0x43,
+    0x4d,
+    0x33,
+    0x85,
+    0x45,
+    0xf9,
+    0x02,
+    0x7f,
+    0x50,
+    0x3c,
+    0x9f,
+    0xa8,
+    0x51,
+    0xa3,
+    0x40,
+    0x8f,
+    0x92,
+    0x9d,
+    0x38,
+    0xf5,
+    0xbc,
+    0xb6,
+    0xda,
+    0x21,
+    0x10,
+    0xff,
+    0xf3,
+    0xd2,
+    0xcd,
+    0x0c,
+    0x13,
+    0xec,
+    0x5f,
+    0x97,
+    0x44,
+    0x17,
+    0xc4,
+    0xa7,
+    0x7e,
+    0x3d,
+    0x64,
+    0x5d,
+    0x19,
+    0x73,
+    0x60,
+    0x81,
+    0x4f,
+    0xdc,
+    0x22,
+    0x2a,
+    0x90,
+    0x88,
+    0x46,
+    0xee,
+    0xb8,
+    0x14,
+    0xde,
+    0x5e,
+    0x0b,
+    0xdb,
+    0xe0,
+    0x32,
+    0x3a,
+    0x0a,
+    0x49,
+    0x06,
+    0x24,
+    0x5c,
+    0xc2,
+    0xd3,
+    0xac,
+    0x62,
+    0x91,
+    0x95,
+    0xe4,
+    0x79,
+    0xe7,
+    0xc8,
+    0x37,
+    0x6d,
+    0x8d,
+    0xd5,
+    0x4e,
+    0xa9,
+    0x6c,
+    0x56,
+    0xf4,
+    0xea,
+    0x65,
+    0x7a,
+    0xae,
+    0x08,
+    0xba,
+    0x78,
+    0x25,
+    0x2e,
+    0x1c,
+    0xa6,
+    0xb4,
+    0xc6,
+    0xe8,
+    0xdd,
+    0x74,
+    0x1f,
+    0x4b,
+    0xbd,
+    0x8b,
+    0x8a,
+    0x70,
+    0x3e,
+    0xb5,
+    0x66,
+    0x48,
+    0x03,
+    0xf6,
+    0x0e,
+    0x61,
+    0x35,
+    0x57,
+    0xb9,
+    0x86,
+    0xc1,
+    0x1d,
+    0x9e,
+    0xe1,
+    0xf8,
+    0x98,
+    0x11,
+    0x69,
+    0xd9,
+    0x8e,
+    0x94,
+    0x9b,
+    0x1e,
+    0x87,
+    0xe9,
+    0xce,
+    0x55,
+    0x28,
+    0xdf,
+    0x8c,
+    0xa1,
+    0x89,
+    0x0d,
+    0xbf,
+    0xe6,
+    0x42,
+    0x68,
+    0x41,
+    0x99,
+    0x2d,
+    0x0f,
+    0xb0,
+    0x54,
+    0xbb,
+    0x16
+  ];
+
+  static const _rcon = [
+    0x8d,
+    0x01,
+    0x02,
+    0x04,
+    0x08,
+    0x10,
+    0x20,
+    0x40,
+    0x80,
+    0x1b,
+    0x36
+  ];
+}