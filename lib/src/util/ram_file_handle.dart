--- conflicted
+++ resolved
@@ -1,434 +1,213 @@
-<<<<<<< HEAD
-import 'dart:math' as math;
-import 'dart:typed_data';
-
-import 'abstract_file_handle.dart';
-
-class RamFileHandle extends AbstractFileHandle {
-  // ignore: deprecated_member_use_from_same_package
-  final RamFileData _ramFileData;
-  int _readPosition = 0;
-  int _writePosition = 0;
-
-  RamFileHandle._(super.openMode, this._ramFileData);
-
-  /// Creates a writeable RamFileHandle
-  factory RamFileHandle.asWritableRamBuffer({
-    @Deprecated('Visible for testing only') int subListSize = 1024 * 1024,
-  }) {
-    // ignore: deprecated_member_use_from_same_package
-    return RamFileHandle._(
-      AbstractFileOpenMode.write,
-      RamFileData.outputBuffer(subListSize: subListSize),
-    );
-  }
-
-  /// Creates a read-only RamFileHandle from a RamFileData
-  factory RamFileHandle.fromRamFileData(RamFileData ramFileData) {
-    // ignore: deprecated_member_use_from_same_package
-    return RamFileHandle._(AbstractFileOpenMode.read, ramFileData);
-  }
-
-  /// Creates a read-only RamFileHandle from a stream
-  static Future<RamFileHandle> fromStream(
-    Stream<Uint8List> stream,
-    int fileLength,
-  ) async {
-    // ignore: deprecated_member_use_from_same_package
-    return RamFileHandle.fromRamFileData(
-      await RamFileData.fromStream(stream, fileLength),
-    );
-  }
-
-  @override
-  int get position => _readPosition;
-
-  @override
-  set position(int p) {
-    if (p == _readPosition) {
-      return;
-    }
-    _readPosition = p;
-  }
-
-  @override
-  int get length => _ramFileData._length;
-
-  @override
-  bool get isOpen => true;
-
-  @override
-  Future<void> close() async {
-    _readPosition = 0;
-  }
-
-  @override
-  void closeSync() {
-    _readPosition = 0;
-  }
-
-  @override
-  int readInto(Uint8List buffer, [int? end]) {
-    final size = _ramFileData.readIntoSync(
-      buffer,
-      _readPosition,
-      end == null ? null : end + _readPosition,
-    );
-    _readPosition += size;
-    return size;
-  }
-
-  @override
-  void writeFromSync(List<int> buffer, [int start = 0, int? end]) {
-    final int? usedEnd;
-    if (end == null) {
-      usedEnd = _writePosition + start + buffer.length;
-    } else {
-      usedEnd = _writePosition + end;
-    }
-    _ramFileData.writeFromSync(buffer, _writePosition + start, usedEnd);
-    _writePosition = _ramFileData._length;
-  }
-}
-
-class RamFileData {
-  final List<List<int>> _content;
-  final int _subListSize;
-  int _length;
-  int get length => _length;
-  final bool _readOnly;
-
-  @Deprecated('Visible for testing only')
-  List<List<int>> get content => _content;
-
-  RamFileData.outputBuffer({
-    int subListSize = 1024 * 1024,
-  })  : _content = <List<int>>[],
-        _subListSize = subListSize,
-        _length = 0,
-        _readOnly = false;
-
-  factory RamFileData.fromBytes(Uint8List bytes) {
-    return RamFileData._([bytes], bytes.length, bytes.length, true);
-  }
-
-  static Future<RamFileData> fromStream(
-    Stream<List<int>> source,
-    int fileLength, {
-    @Deprecated('Visible for testing only') int? subListMaxSize,
-  }) async {
-    final List<List<int>> list = <List<int>>[];
-    int? usedSubListSize;
-    bool listSizeChanged = false;
-    await for (final List<int> intList in source) {
-      if (usedSubListSize == null) {
-        usedSubListSize = intList.length;
-      } else if (listSizeChanged) {
-        throw Exception(
-          'RamFileData.fromStream: an non-ending entry of the stream has a different size from its predecessors.',
-        );
-      } else if (intList.length != usedSubListSize) {
-        if (intList.length > usedSubListSize) {
-          throw Exception(
-            'RamFileData.fromStream: an entry of the stream had a larger size than its predecessors',
-          );
-        }
-        listSizeChanged = true;
-      }
-      list.add(intList);
-    }
-    if (usedSubListSize == null) {
-      throw Exception('RamFileData.fromStream: usedSubListSize is null');
-    }
-    return RamFileData._(list, usedSubListSize, fileLength, true);
-  }
-
-  RamFileData._(this._content, this._subListSize, this._length, this._readOnly);
-
-  void clear() {
-    _content.clear();
-  }
-
-  @Deprecated('Visible for testing only')
-  List<int> readAsBytes() {
-    return _content.expand<int>((List<int> x) => x).toList();
-  }
-
-  int readIntoSync(Uint8List buffer, int start, int? end) {
-    final int usedEnd = math.min(end ?? (start + buffer.length), _length);
-    int bufferStartWriteIndex = 0;
-    int relativeStart;
-    do {
-      relativeStart = start + bufferStartWriteIndex;
-      final int contentIndex = relativeStart ~/ _subListSize;
-      if (contentIndex >= _content.length) {
-        break;
-      }
-      final List<int> contentSubList = _content[contentIndex];
-      final int subListStartIndex = relativeStart % _subListSize;
-      final int dataLengthToCopy = math.min(
-        usedEnd - relativeStart,
-        _subListSize - subListStartIndex,
-      );
-      buffer.setRange(
-        bufferStartWriteIndex,
-        bufferStartWriteIndex + dataLengthToCopy,
-        contentSubList.getRange(
-          subListStartIndex,
-          subListStartIndex + dataLengthToCopy,
-        ),
-      );
-      bufferStartWriteIndex += dataLengthToCopy;
-    } while (relativeStart < usedEnd);
-    return usedEnd - start;
-  }
-
-  int writeFromSync(List<int> buffer, [int start = 0, int? end]) {
-    if (_readOnly) {
-      throw Exception('Cannot write to read-only RAM file data');
-    }
-    final int usedStart = start;
-    final int usedEnd = end ?? (start + buffer.length);
-    int bufferStartWriteIndex = 0;
-    int relativeStart;
-    do {
-      relativeStart = usedStart + bufferStartWriteIndex;
-      final int contentIndex = relativeStart ~/ _subListSize;
-      while (contentIndex >= _content.length) {
-        _content.add(Uint8List(_subListSize));
-      }
-      final List<int> contentSubList = _content[contentIndex];
-      final int subListStartIndex = relativeStart % _subListSize;
-      final int dataLengthToCopy = math.min(
-        usedEnd - relativeStart,
-        _subListSize - subListStartIndex,
-      );
-      contentSubList.setRange(
-        subListStartIndex,
-        subListStartIndex + dataLengthToCopy,
-        buffer.getRange(
-          bufferStartWriteIndex,
-          bufferStartWriteIndex + dataLengthToCopy,
-        ),
-      );
-      bufferStartWriteIndex += dataLengthToCopy;
-    } while (relativeStart < usedEnd);
-    _length = math.max(usedEnd, _length);
-    return usedEnd - start;
-  }
-}
-=======
-import 'dart:math' as math;
-import 'dart:typed_data';
-
-import 'abstract_file_handle.dart';
-import 'file_access.dart';
-
-class RamFileHandle extends AbstractFileHandle {
-  final RamFileData _ramFileData;
-  int _readPosition = 0;
-  int _writePosition = 0;
-
-  RamFileHandle._(FileAccess mode, this._ramFileData);
-
-  /// Creates a writeable RamFileHandle
-  factory RamFileHandle.asWritableRamBuffer() {
-    // ignore: deprecated_member_use_from_same_package
-    return RamFileHandle._(
-      FileAccess.write,
-      RamFileData.outputBuffer(),
-    );
-  }
-
-  /// Creates a read-only RamFileHandle from a RamFileData
-  factory RamFileHandle.fromRamFileData(RamFileData ramFileData) {
-    // ignore: deprecated_member_use_from_same_package
-    return RamFileHandle._(FileAccess.read, ramFileData);
-  }
-
-  /// Creates a read-only RamFileHandle from a stream
-  static Future<RamFileHandle> fromStream(
-    Stream<Uint8List> stream,
-    int fileLength,
-  ) async {
-    // ignore: deprecated_member_use_from_same_package
-    return RamFileHandle.fromRamFileData(
-      await RamFileData.fromStream(stream, fileLength),
-    );
-  }
-
-  @override
-  int get position => _readPosition;
-
-  @override
-  set position(int p) {
-    if (p == _readPosition) {
-      return;
-    }
-    _readPosition = p;
-  }
-
-  @override
-  int get length => _ramFileData._length;
-
-  @override
-  bool get isOpen => true;
-
-  @override
-  Future<void> close() async {
-    _readPosition = 0;
-  }
-
-  @override
-  void closeSync() {
-    _readPosition = 0;
-  }
-
-  @override
-  int readInto(Uint8List buffer, [int? end]) {
-    final size = _ramFileData.readIntoSync(
-      buffer,
-      _readPosition,
-      end == null ? null : end + _readPosition,
-    );
-    _readPosition += size;
-    return size;
-  }
-
-  @override
-  void writeFromSync(List<int> buffer, [int start = 0, int? end]) {
-    final int? usedEnd;
-    if (end == null) {
-      usedEnd = _writePosition + start + buffer.length;
-    } else {
-      usedEnd = _writePosition + end;
-    }
-    _ramFileData.writeFromSync(buffer, _writePosition + start, usedEnd);
-    _writePosition = _ramFileData._length;
-  }
-}
-
-class RamFileData {
-  final List<List<int>> _content;
-  final int _subListSize;
-  int _length;
-  int get length => _length;
-  final bool _readOnly;
-
-  RamFileData.outputBuffer({
-    int subListSize = 1024 * 1024,
-  })  : _content = <List<int>>[],
-        _subListSize = subListSize,
-        _length = 0,
-        _readOnly = false;
-
-  factory RamFileData.fromBytes(Uint8List bytes) {
-    return RamFileData._([bytes], bytes.length, bytes.length, true);
-  }
-
-  static Future<RamFileData> fromStream(
-      Stream<List<int>> source, int fileLength) async {
-    final List<List<int>> list = <List<int>>[];
-    int? usedSubListSize;
-    bool listSizeChanged = false;
-    await for (final List<int> intList in source) {
-      if (usedSubListSize == null) {
-        usedSubListSize = intList.length;
-      } else if (listSizeChanged) {
-        throw Exception(
-          'RamFileData.fromStream: an non-ending entry of the stream has a different size from its predecessors.',
-        );
-      } else if (intList.length != usedSubListSize) {
-        if (intList.length > usedSubListSize) {
-          throw Exception(
-            'RamFileData.fromStream: an entry of the stream had a larger size than its predecessors',
-          );
-        }
-        listSizeChanged = true;
-      }
-      list.add(intList);
-    }
-    if (usedSubListSize == null) {
-      throw Exception('RamFileData.fromStream: usedSubListSize is null');
-    }
-    return RamFileData._(list, usedSubListSize, fileLength, true);
-  }
-
-  RamFileData._(this._content, this._subListSize, this._length, this._readOnly);
-
-  void clear() {
-    _content.clear();
-  }
-
-  @Deprecated('Visible for testing only')
-  List<List<int>> get content => _content;
-
-  @Deprecated('Visible for testing only')
-  List<int> readAsBytes() {
-    return _content.expand<int>((List<int> x) => x).toList();
-  }
-
-  int readIntoSync(Uint8List buffer, int start, int? end) {
-    final int usedEnd = math.min(end ?? (start + buffer.length), _length);
-    int bufferStartWriteIndex = 0;
-    int relativeStart;
-    do {
-      relativeStart = start + bufferStartWriteIndex;
-      final int contentIndex = relativeStart ~/ _subListSize;
-      if (contentIndex >= _content.length) {
-        break;
-      }
-      final List<int> contentSubList = _content[contentIndex];
-      final int subListStartIndex = relativeStart % _subListSize;
-      final int dataLengthToCopy = math.min(
-        usedEnd - relativeStart,
-        _subListSize - subListStartIndex,
-      );
-      buffer.setRange(
-        bufferStartWriteIndex,
-        bufferStartWriteIndex + dataLengthToCopy,
-        contentSubList.getRange(
-          subListStartIndex,
-          subListStartIndex + dataLengthToCopy,
-        ),
-      );
-      bufferStartWriteIndex += dataLengthToCopy;
-    } while (relativeStart < usedEnd);
-    return usedEnd - start;
-  }
-
-  int writeFromSync(List<int> buffer, [int start = 0, int? end]) {
-    if (_readOnly) {
-      throw Exception('Cannot write to read-only RAM file data');
-    }
-    final int usedStart = start;
-    final int usedEnd = end ?? (start + buffer.length);
-    int bufferStartWriteIndex = 0;
-    int relativeStart;
-    do {
-      relativeStart = usedStart + bufferStartWriteIndex;
-      final int contentIndex = relativeStart ~/ _subListSize;
-      while (contentIndex >= _content.length) {
-        _content.add(Uint8List(_subListSize));
-      }
-      final List<int> contentSubList = _content[contentIndex];
-      final int subListStartIndex = relativeStart % _subListSize;
-      final int dataLengthToCopy = math.min(
-        usedEnd - relativeStart,
-        _subListSize - subListStartIndex,
-      );
-      contentSubList.setRange(
-        subListStartIndex,
-        subListStartIndex + dataLengthToCopy,
-        buffer.getRange(
-          bufferStartWriteIndex,
-          bufferStartWriteIndex + dataLengthToCopy,
-        ),
-      );
-      bufferStartWriteIndex += dataLengthToCopy;
-    } while (relativeStart < usedEnd);
-    _length = math.max(usedEnd, _length);
-    return usedEnd - start;
-  }
-}
->>>>>>> 3353fbd8
+import 'dart:math' as math;
+import 'dart:typed_data';
+
+import 'abstract_file_handle.dart';
+import 'file_access.dart';
+
+class RamFileHandle extends AbstractFileHandle {
+  final RamFileData _ramFileData;
+  int _readPosition = 0;
+  int _writePosition = 0;
+
+  RamFileHandle._(FileAccess mode, this._ramFileData);
+
+  /// Creates a writeable RamFileHandle
+  factory RamFileHandle.asWritableRamBuffer() {
+    // ignore: deprecated_member_use_from_same_package
+    return RamFileHandle._(
+      FileAccess.write,
+      RamFileData.outputBuffer(),
+    );
+  }
+
+  /// Creates a read-only RamFileHandle from a RamFileData
+  factory RamFileHandle.fromRamFileData(RamFileData ramFileData) {
+    // ignore: deprecated_member_use_from_same_package
+    return RamFileHandle._(FileAccess.read, ramFileData);
+  }
+
+  /// Creates a read-only RamFileHandle from a stream
+  static Future<RamFileHandle> fromStream(
+    Stream<Uint8List> stream,
+    int fileLength,
+  ) async {
+    // ignore: deprecated_member_use_from_same_package
+    return RamFileHandle.fromRamFileData(
+      await RamFileData.fromStream(stream, fileLength),
+    );
+  }
+
+  @override
+  int get position => _readPosition;
+
+  @override
+  set position(int p) {
+    if (p == _readPosition) {
+      return;
+    }
+    _readPosition = p;
+  }
+
+  @override
+  int get length => _ramFileData._length;
+
+  @override
+  bool get isOpen => true;
+
+  @override
+  Future<void> close() async {
+    _readPosition = 0;
+  }
+
+  @override
+  void closeSync() {
+    _readPosition = 0;
+  }
+
+  @override
+  int readInto(Uint8List buffer, [int? end]) {
+    final size = _ramFileData.readIntoSync(
+      buffer,
+      _readPosition,
+      end == null ? null : end + _readPosition,
+    );
+    _readPosition += size;
+    return size;
+  }
+
+  @override
+  void writeFromSync(List<int> buffer, [int start = 0, int? end]) {
+    final int? usedEnd;
+    if (end == null) {
+      usedEnd = _writePosition + start + buffer.length;
+    } else {
+      usedEnd = _writePosition + end;
+    }
+    _ramFileData.writeFromSync(buffer, _writePosition + start, usedEnd);
+    _writePosition = _ramFileData._length;
+  }
+}
+
+class RamFileData {
+  final List<List<int>> _content;
+  final int _subListSize;
+  int _length;
+  int get length => _length;
+  final bool _readOnly;
+
+  RamFileData.outputBuffer({
+    int subListSize = 1024 * 1024,
+  })  : _content = <List<int>>[],
+        _subListSize = subListSize,
+        _length = 0,
+        _readOnly = false;
+
+  factory RamFileData.fromBytes(Uint8List bytes) {
+    return RamFileData._([bytes], bytes.length, bytes.length, true);
+  }
+
+  static Future<RamFileData> fromStream(
+      Stream<List<int>> source, int fileLength) async {
+    final List<List<int>> list = <List<int>>[];
+    int? usedSubListSize;
+    bool listSizeChanged = false;
+    await for (final List<int> intList in source) {
+      if (usedSubListSize == null) {
+        usedSubListSize = intList.length;
+      } else if (listSizeChanged) {
+        throw Exception(
+          'RamFileData.fromStream: an non-ending entry of the stream has a different size from its predecessors.',
+        );
+      } else if (intList.length != usedSubListSize) {
+        if (intList.length > usedSubListSize) {
+          throw Exception(
+            'RamFileData.fromStream: an entry of the stream had a larger size than its predecessors',
+          );
+        }
+        listSizeChanged = true;
+      }
+      list.add(intList);
+    }
+    if (usedSubListSize == null) {
+      throw Exception('RamFileData.fromStream: usedSubListSize is null');
+    }
+    return RamFileData._(list, usedSubListSize, fileLength, true);
+  }
+
+  RamFileData._(this._content, this._subListSize, this._length, this._readOnly);
+
+  void clear() {
+    _content.clear();
+  }
+
+  @Deprecated('Visible for testing only')
+  List<List<int>> get content => _content;
+
+  @Deprecated('Visible for testing only')
+  List<int> readAsBytes() {
+    return _content.expand<int>((List<int> x) => x).toList();
+  }
+
+  int readIntoSync(Uint8List buffer, int start, int? end) {
+    final int usedEnd = math.min(end ?? (start + buffer.length), _length);
+    int bufferStartWriteIndex = 0;
+    int relativeStart;
+    do {
+      relativeStart = start + bufferStartWriteIndex;
+      final int contentIndex = relativeStart ~/ _subListSize;
+      if (contentIndex >= _content.length) {
+        break;
+      }
+      final List<int> contentSubList = _content[contentIndex];
+      final int subListStartIndex = relativeStart % _subListSize;
+      final int dataLengthToCopy = math.min(
+        usedEnd - relativeStart,
+        _subListSize - subListStartIndex,
+      );
+      buffer.setRange(
+        bufferStartWriteIndex,
+        bufferStartWriteIndex + dataLengthToCopy,
+        contentSubList.getRange(
+          subListStartIndex,
+          subListStartIndex + dataLengthToCopy,
+        ),
+      );
+      bufferStartWriteIndex += dataLengthToCopy;
+    } while (relativeStart < usedEnd);
+    return usedEnd - start;
+  }
+
+  int writeFromSync(List<int> buffer, [int start = 0, int? end]) {
+    if (_readOnly) {
+      throw Exception('Cannot write to read-only RAM file data');
+    }
+    final int usedStart = start;
+    final int usedEnd = end ?? (start + buffer.length);
+    int bufferStartWriteIndex = 0;
+    int relativeStart;
+    do {
+      relativeStart = usedStart + bufferStartWriteIndex;
+      final int contentIndex = relativeStart ~/ _subListSize;
+      while (contentIndex >= _content.length) {
+        _content.add(Uint8List(_subListSize));
+      }
+      final List<int> contentSubList = _content[contentIndex];
+      final int subListStartIndex = relativeStart % _subListSize;
+      final int dataLengthToCopy = math.min(
+        usedEnd - relativeStart,
+        _subListSize - subListStartIndex,
+      );
+      contentSubList.setRange(
+        subListStartIndex,
+        subListStartIndex + dataLengthToCopy,
+        buffer.getRange(
+          bufferStartWriteIndex,
+          bufferStartWriteIndex + dataLengthToCopy,
+        ),
+      );
+      bufferStartWriteIndex += dataLengthToCopy;
+    } while (relativeStart < usedEnd);
+    _length = math.max(usedEnd, _length);
+    return usedEnd - start;
+  }
+}