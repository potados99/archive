--- conflicted
+++ resolved
@@ -1,11 +1,11 @@
+## 3.1.0-dev
+
+* Added `const` constructors to `ZLibDecoder`, `ZLibEncoder`, and 
+  `ZLibDecoderBase`.
+
 ## 3.0.0 - February 3, 2021
 
 * Stable release supporting null safety.
-<<<<<<< HEAD
-* Added `const` constructors to `ZLibDecoder`, `ZLibEncoder`, and 
-  `ZLibDecoderBase`.
-=======
->>>>>>> 9c23dee6
 
 ## 3.0.0-nullsafety.0 - January 20, 2021
 
